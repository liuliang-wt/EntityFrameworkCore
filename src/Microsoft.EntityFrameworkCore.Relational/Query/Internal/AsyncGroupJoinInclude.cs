--- conflicted
+++ resolved
@@ -19,7 +19,6 @@
     {
         private readonly IReadOnlyList<Func<QueryContext, IAsyncRelatedEntitiesLoader>> _relatedEntitiesLoaderFactories;
         private AsyncGroupJoinInclude _previous;
-        private AsyncGroupJoinIncludeContext _currentContext;
 
         /// <summary>
         ///     This API supports the Entity Framework Core infrastructure and is not intended to be used
@@ -60,15 +59,6 @@
                 _previous = previous;
             }
         }
-        /// <summary>
-        ///     This API supports the Entity Framework Core infrastructure and is not intended to be used
-        ///     directly from your code. This API may change or be removed in future releases.
-        /// </summary>
-        [Obsolete(
-            "This method is obsolete and will be removed in the 1.1.0 release. Use CreateIncludeContext instead.",
-             error: true)]
-        public virtual void Initialize([NotNull] RelationalQueryContext queryContext)
-            => _currentContext = CreateIncludeContext(queryContext);
 
         /// <summary>
         ///     This API supports the Entity Framework Core infrastructure and is not intended to be used
@@ -95,28 +85,6 @@
         ///     This API supports the Entity Framework Core infrastructure and is not intended to be used
         ///     directly from your code. This API may change or be removed in future releases.
         /// </summary>
-<<<<<<< HEAD
-=======
-        [Obsolete(
-            "This method is obsolete and will be removed in the 1.1.0 release. Use IncludeAsync on the object returned by CreateIncludeContext instead.",
-             error: true)]
-        public virtual Task IncludeAsync([CanBeNull] object entity, CancellationToken cancellationToken)
-            => _currentContext?.IncludeAsync(entity, cancellationToken) ?? Task.FromResult(0);
-
-        /// <summary>
-        ///     This API supports the Entity Framework Core infrastructure and is not intended to be used
-        ///     directly from your code. This API may change or be removed in future releases.
-        /// </summary>
-        public virtual void Dispose()
-        {
-            _currentContext?.Dispose();
-        }
-
-        /// <summary>
-        ///     This API supports the Entity Framework Core infrastructure and is not intended to be used
-        ///     directly from your code. This API may change or be removed in future releases.
-        /// </summary>
->>>>>>> fa0b7ec8
         public class AsyncGroupJoinIncludeContext : IDisposable
         {
             private readonly IReadOnlyList<INavigation> _navigationPath;
