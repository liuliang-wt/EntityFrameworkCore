// Copyright (c) .NET Foundation. All rights reserved.
// Licensed under the Apache License, Version 2.0. See License.txt in the project root for license information.

using System;
using System.Collections.Generic;
using System.Linq;
using System.Reflection;
using System.Threading;
using System.Threading.Tasks;
using JetBrains.Annotations;
using Microsoft.EntityFrameworkCore.Metadata;
using Microsoft.EntityFrameworkCore.Query.ExpressionVisitors.Internal;
using Microsoft.EntityFrameworkCore.Query.Internal;
using Microsoft.EntityFrameworkCore.Storage;
using Microsoft.EntityFrameworkCore.Utilities;

// ReSharper disable InconsistentNaming
// ReSharper disable ImplicitlyCapturedClosure

namespace Microsoft.EntityFrameworkCore.Query
{
    /// <summary>
    ///     Provides reflection objects for late-binding to asynchronous relational query operations.
    /// </summary>
    public class AsyncQueryMethodProvider : IQueryMethodProvider
    {
        /// <summary>
        ///     The shaped query method.
        /// </summary>
        public virtual MethodInfo ShapedQueryMethod => _shapedQueryMethodInfo;

        private static readonly MethodInfo _shapedQueryMethodInfo
            = typeof(AsyncQueryMethodProvider).GetTypeInfo()
                .GetDeclaredMethod(nameof(_ShapedQuery));

        [UsedImplicitly]
        private static IAsyncEnumerable<T> _ShapedQuery<T>(
            QueryContext queryContext,
            ShaperCommandContext shaperCommandContext,
            IShaper<T> shaper)
            => AsyncLinqOperatorProvider.
                _Select(new AsyncQueryingEnumerable(
                    (RelationalQueryContext)queryContext,
                    shaperCommandContext,
                    queryIndex: null),
                    vb => shaper.Shape(queryContext, vb)); // TODO: Pass shaper to underlying enumerable

        /// <summary>
        ///     The default if empty shaped query method.
        /// </summary>
        public virtual MethodInfo DefaultIfEmptyShapedQueryMethod => _defaultIfEmptyShapedQueryMethodInfo;

        private static readonly MethodInfo _defaultIfEmptyShapedQueryMethodInfo
            = typeof(AsyncQueryMethodProvider).GetTypeInfo()
                .GetDeclaredMethod(nameof(_DefaultIfEmptyShapedQuery));

        [UsedImplicitly]
        private static IAsyncEnumerable<T> _DefaultIfEmptyShapedQuery<T>(
            QueryContext queryContext,
            ShaperCommandContext shaperCommandContext,
            IShaper<T> shaper)
            => AsyncLinqOperatorProvider.
                _Select(
                    new DefaultIfEmptyAsyncEnumerable(
                        new AsyncQueryingEnumerable(
                            (RelationalQueryContext)queryContext,
                            shaperCommandContext,
                            queryIndex: null)),
                    vb => shaper.Shape(queryContext, vb));

        private sealed class DefaultIfEmptyAsyncEnumerable : IAsyncEnumerable<ValueBuffer>
        {
            private readonly IAsyncEnumerable<ValueBuffer> _source;

            public DefaultIfEmptyAsyncEnumerable(IAsyncEnumerable<ValueBuffer> source)
            {
                _source = source;
            }

            public IAsyncEnumerator<ValueBuffer> GetEnumerator()
                => new DefaultIfEmptyAsyncEnumerator(_source.GetEnumerator());

            private sealed class DefaultIfEmptyAsyncEnumerator : IAsyncEnumerator<ValueBuffer>
            {
                private readonly IAsyncEnumerator<ValueBuffer> _enumerator;

                private bool _checkedEmpty;

                public DefaultIfEmptyAsyncEnumerator(IAsyncEnumerator<ValueBuffer> enumerator)
                {
                    _enumerator = enumerator;
                }

                public async Task<bool> MoveNext(CancellationToken cancellationToken)
                {
                    if (!await _enumerator.MoveNext(cancellationToken))
                    {
                        return false;
                    }

                    if (!_checkedEmpty)
                    {
                        var empty = true;

                        for (var i = 0; i < _enumerator.Current.Count; i++)
                        {
                            empty &= _enumerator.Current[i] == null;
                        }

                        if (empty)
                        {
                            return false;
                        }

                        _checkedEmpty = true;
                    }

                    return true;
                }

                public ValueBuffer Current => _enumerator.Current;

                public void Dispose() => _enumerator.Dispose();
            }
        }

        // TODO: Pass shaper to underlying enumerable

        /// <summary>
        ///     The query method.
        /// </summary>
        public virtual MethodInfo QueryMethod => _queryMethodInfo;

        private static readonly MethodInfo _queryMethodInfo
            = typeof(AsyncQueryMethodProvider).GetTypeInfo()
                .GetDeclaredMethod(nameof(_Query));

        [UsedImplicitly]
        private static IAsyncEnumerable<ValueBuffer> _Query(
            QueryContext queryContext,
            ShaperCommandContext shaperCommandContext,
            int? queryIndex)
            => new AsyncQueryingEnumerable(
                (RelationalQueryContext)queryContext,
                shaperCommandContext,
                queryIndex);

        /// <summary>
        ///     The get result method.
        /// </summary>
        public virtual MethodInfo GetResultMethod => _getResultMethodInfo;

        private static readonly MethodInfo _getResultMethodInfo
            = typeof(AsyncQueryMethodProvider).GetTypeInfo()
                .GetDeclaredMethod(nameof(GetResult));

        [UsedImplicitly]
        private static async Task<TResult> GetResult<TResult>(
            IAsyncEnumerable<ValueBuffer> valueBuffers, CancellationToken cancellationToken)
        {
            cancellationToken.ThrowIfCancellationRequested();

            using (var enumerator = valueBuffers.GetEnumerator())
            {
                if (await enumerator.MoveNext(cancellationToken))
                {
                    return enumerator.Current[0] == null
                        ? default(TResult)
                        : (TResult)enumerator.Current[0];
                }
            }

            return default(TResult);
        }

        /// <summary>
        ///     The group by method.
        /// </summary>
        public virtual MethodInfo GroupByMethod => _groupByMethodInfo;

        private static readonly MethodInfo _groupByMethodInfo
            = typeof(AsyncQueryMethodProvider)
                .GetTypeInfo().GetDeclaredMethod(nameof(_GroupBy));

        [UsedImplicitly]
        private static IAsyncEnumerable<IGrouping<TKey, TElement>> _GroupBy<TSource, TKey, TElement>(
            IAsyncEnumerable<TSource> source,
            Func<TSource, TKey> keySelector,
            Func<TSource, TElement> elementSelector)
            => new GroupByAsyncEnumerable<TSource, TKey, TElement>(source, keySelector, elementSelector);

        private sealed class GroupByAsyncEnumerable<TSource, TKey, TElement> : IAsyncEnumerable<IGrouping<TKey, TElement>>
        {
            private readonly IAsyncEnumerable<TSource> _source;
            private readonly Func<TSource, TKey> _keySelector;
            private readonly Func<TSource, TElement> _elementSelector;

            public GroupByAsyncEnumerable(
                IAsyncEnumerable<TSource> source,
                Func<TSource, TKey> keySelector,
                Func<TSource, TElement> elementSelector)
            {
                _source = source;
                _keySelector = keySelector;
                _elementSelector = elementSelector;
            }

            public IAsyncEnumerator<IGrouping<TKey, TElement>> GetEnumerator() => new GroupByAsyncEnumerator(this);

            private sealed class GroupByAsyncEnumerator : IAsyncEnumerator<IGrouping<TKey, TElement>>
            {
                private readonly GroupByAsyncEnumerable<TSource, TKey, TElement> _groupByAsyncEnumerable;
                private readonly IEqualityComparer<TKey> _comparer;

                private IAsyncEnumerator<TSource> _sourceEnumerator;
                private bool _hasNext;

                public GroupByAsyncEnumerator(GroupByAsyncEnumerable<TSource, TKey, TElement> groupByAsyncEnumerable)
                {
                    _groupByAsyncEnumerable = groupByAsyncEnumerable;
                    _comparer = EqualityComparer<TKey>.Default;
                }

                public async Task<bool> MoveNext(CancellationToken cancellationToken)
                {
                    cancellationToken.ThrowIfCancellationRequested();

                    if (_sourceEnumerator == null)
                    {
                        _sourceEnumerator = _groupByAsyncEnumerable._source.GetEnumerator();
                        _hasNext = await _sourceEnumerator.MoveNext(cancellationToken);
                    }

                    if (_hasNext)
                    {
                        var currentKey = _groupByAsyncEnumerable._keySelector(_sourceEnumerator.Current);
                        var element = _groupByAsyncEnumerable._elementSelector(_sourceEnumerator.Current);
                        var grouping = new Grouping<TKey, TElement>(currentKey) { element };

                        while (true)
                        {
                            _hasNext = await _sourceEnumerator.MoveNext(cancellationToken);

                            if (!_hasNext)
                            {
                                break;
                            }

                            if (!_comparer.Equals(
                                currentKey,
                                _groupByAsyncEnumerable._keySelector(_sourceEnumerator.Current)))
                            {
                                break;
                            }

                            grouping.Add(_groupByAsyncEnumerable._elementSelector(_sourceEnumerator.Current));
                        }

                        Current = grouping;

                        return true;
                    }

                    return false;
                }

                public IGrouping<TKey, TElement> Current { get; private set; }

                public void Dispose() => _sourceEnumerator?.Dispose();
            }
        }

        /// <summary>
        ///     Type of the group join include.
        /// </summary>
        public virtual Type GroupJoinIncludeType => typeof(AsyncGroupJoinInclude);

        /// <summary>
        ///     Creates a group join include used to describe an Include operation that should
        ///     be performed as part of a GroupJoin.
        /// </summary>
        /// <param name="navigationPath"> The included navigation path. </param>
        /// <param name="querySourceRequiresTracking"> true if this query source requires tracking. </param>
        /// <param name="existingGroupJoinInclude"> A possibly null existing group join include. </param>
        /// <param name="relatedEntitiesLoaders"> The related entities loaders. </param>
        /// <returns>
        ///     A new group join include.
        /// </returns>
        public virtual object CreateGroupJoinInclude(
            IReadOnlyList<INavigation> navigationPath,
            bool querySourceRequiresTracking,
            object existingGroupJoinInclude,
            object relatedEntitiesLoaders)
        {
            Check.NotNull(navigationPath, nameof(navigationPath));
            Check.NotNull(relatedEntitiesLoaders, nameof(relatedEntitiesLoaders));

            var previousGroupJoinInclude
                = new AsyncGroupJoinInclude(
                    navigationPath,
                    (IReadOnlyList<Func<QueryContext, IAsyncRelatedEntitiesLoader>>)relatedEntitiesLoaders,
                    querySourceRequiresTracking);

            var groupJoinInclude = existingGroupJoinInclude as AsyncGroupJoinInclude;

            if (groupJoinInclude != null)
            {
                groupJoinInclude.SetPrevious(previousGroupJoinInclude);

                return null;
            }

            return previousGroupJoinInclude;
        }

        /// <summary>
        ///     The group join method.
        /// </summary>
        public virtual MethodInfo GroupJoinMethod => _groupJoinMethodInfo;

        private static readonly MethodInfo _groupJoinMethodInfo
            = typeof(AsyncQueryMethodProvider)
                .GetTypeInfo().GetDeclaredMethod(nameof(_GroupJoin));

        [UsedImplicitly]
        private static IAsyncEnumerable<TResult> _GroupJoin<TOuter, TInner, TKey, TResult>(
            RelationalQueryContext queryContext,
            IAsyncEnumerable<ValueBuffer> source,
            IShaper<TOuter> outerShaper,
            IShaper<TInner> innerShaper,
            Func<TInner, TKey> innerKeySelector,
            Func<TOuter, IAsyncEnumerable<TInner>, TResult> resultSelector,
            AsyncGroupJoinInclude outerGroupJoinInclude,
            AsyncGroupJoinInclude innerGroupJoinInclude)
            => new GroupJoinAsyncEnumerable<TOuter, TInner, TKey, TResult>(
                queryContext,
                source,
                outerShaper,
                innerShaper,
                innerKeySelector,
                resultSelector,
                outerGroupJoinInclude,
                innerGroupJoinInclude);

        private sealed class GroupJoinAsyncEnumerable<TOuter, TInner, TKey, TResult> : IAsyncEnumerable<TResult>
        {
            private readonly RelationalQueryContext _queryContext;
            private readonly IAsyncEnumerable<ValueBuffer> _source;
            private readonly IShaper<TOuter> _outerShaper;
            private readonly IShaper<TInner> _innerShaper;
            private readonly Func<TInner, TKey> _innerKeySelector;
            private readonly Func<TOuter, IAsyncEnumerable<TInner>, TResult> _resultSelector;
            private readonly AsyncGroupJoinInclude _outerGroupJoinInclude;
            private readonly AsyncGroupJoinInclude _innerGroupJoinInclude;
            private readonly bool _hasOuters;

            public GroupJoinAsyncEnumerable(
                RelationalQueryContext queryContext,
                IAsyncEnumerable<ValueBuffer> source,
                IShaper<TOuter> outerShaper,
                IShaper<TInner> innerShaper,
                Func<TInner, TKey> innerKeySelector,
                Func<TOuter, IAsyncEnumerable<TInner>, TResult> resultSelector,
                AsyncGroupJoinInclude outerGroupJoinInclude,
                AsyncGroupJoinInclude innerGroupJoinInclude)
            {
                _queryContext = queryContext;
                _source = source;
                _outerShaper = outerShaper;
                _innerShaper = innerShaper;
                _innerKeySelector = innerKeySelector;
                _resultSelector = resultSelector;
                _outerGroupJoinInclude = outerGroupJoinInclude;
                _innerGroupJoinInclude = innerGroupJoinInclude;
                _hasOuters = (_innerShaper as EntityShaper)?.ValueBufferOffset > 0;
            }

            public IAsyncEnumerator<TResult> GetEnumerator() => new GroupJoinAsyncEnumerator(this);

            private sealed class GroupJoinAsyncEnumerator : IAsyncEnumerator<TResult>
            {
                private readonly GroupJoinAsyncEnumerable<TOuter, TInner, TKey, TResult> _groupJoinAsyncEnumerable;
                private readonly IEqualityComparer<TKey> _comparer;

                private IAsyncEnumerator<ValueBuffer> _sourceEnumerator;
                private bool _hasNext;
                private TOuter _nextOuter;
                private AsyncGroupJoinInclude.AsyncGroupJoinIncludeContext _outerGroupJoinIncludeContext;
                private AsyncGroupJoinInclude.AsyncGroupJoinIncludeContext _innerGroupJoinIncludeContext;
                private Func<TOuter, object> _outerEntityAccessor;
                private Func<TInner, object> _innerEntityAccessor;

                public GroupJoinAsyncEnumerator(
                    GroupJoinAsyncEnumerable<TOuter, TInner, TKey, TResult> groupJoinAsyncEnumerable)
                {
                    _groupJoinAsyncEnumerable = groupJoinAsyncEnumerable;
                    _comparer = EqualityComparer<TKey>.Default;
                }

                public async Task<bool> MoveNext(CancellationToken cancellationToken)
                {
                    cancellationToken.ThrowIfCancellationRequested();

                    if (_sourceEnumerator == null)
                    {
<<<<<<< HEAD
                        _outerGroupJoinIncludeContext = _groupJoinAsyncEnumerable._outerGroupJoinInclude?.Initialize(_groupJoinAsyncEnumerable._queryContext);
                        _innerGroupJoinIncludeContext = _groupJoinAsyncEnumerable._innerGroupJoinInclude?.Initialize(_groupJoinAsyncEnumerable._queryContext);
                        _outerEntityAccessor = _groupJoinAsyncEnumerable._outerGroupJoinInclude?.EntityAccessor as Func<TOuter, object>;
                        _innerEntityAccessor = _groupJoinAsyncEnumerable._innerGroupJoinInclude?.EntityAccessor as Func<TInner, object>;
=======
                        outerGroupJoinIncludeContext = _groupJoinAsyncEnumerable._outerGroupJoinInclude?.CreateIncludeContext(_groupJoinAsyncEnumerable._queryContext);
                        innerGroupJoinIncludeContext = _groupJoinAsyncEnumerable._innerGroupJoinInclude?.CreateIncludeContext(_groupJoinAsyncEnumerable._queryContext);
>>>>>>> fa0b7ec8
                        _sourceEnumerator = _groupJoinAsyncEnumerable._source.GetEnumerator();
                        _hasNext = await _sourceEnumerator.MoveNext(cancellationToken);
                        _nextOuter = default(TOuter);
                    }

                    if (_hasNext)
                    {
                        var outer
                            = Equals(_nextOuter, default(TOuter))
                                ? _groupJoinAsyncEnumerable._outerShaper
                                    .Shape(_groupJoinAsyncEnumerable._queryContext, _sourceEnumerator.Current)
                                : _nextOuter;

                        _nextOuter = default(TOuter);

                        if (_outerGroupJoinIncludeContext != null)
                        {
                            if (_outerEntityAccessor != null)
                            {
                                await _outerGroupJoinIncludeContext.IncludeAsync(_outerEntityAccessor(outer), cancellationToken);
                            }
                            else
                            {
                                await _outerGroupJoinIncludeContext.IncludeAsync(outer, cancellationToken);
                            }
                        }

                        var inner
                            = _groupJoinAsyncEnumerable._innerShaper
                                .Shape(_groupJoinAsyncEnumerable._queryContext, _sourceEnumerator.Current);

                        var inners = new List<TInner>();

                        if (inner == null)
                        {
                            Current
                                = _groupJoinAsyncEnumerable._resultSelector(
                                    outer, AsyncLinqOperatorProvider.ToAsyncEnumerable(inners));

                            _hasNext = await _sourceEnumerator.MoveNext(cancellationToken);

                            return true;
                        }

                        var currentGroupKey = _groupJoinAsyncEnumerable._innerKeySelector(inner);

                        if (_innerGroupJoinIncludeContext != null)
                        {
                            if (_innerEntityAccessor != null)
                            {
                                await _innerGroupJoinIncludeContext.IncludeAsync(_innerEntityAccessor(inner), cancellationToken);
                            }
                            else
                            {
                                await _innerGroupJoinIncludeContext.IncludeAsync(inner, cancellationToken);
                            }
                        }

                        inners.Add(inner);

                        while (true)
                        {
                            _hasNext = await _sourceEnumerator.MoveNext(cancellationToken);

                            if (!_hasNext)
                            {
                                break;
                            }

                            if (_groupJoinAsyncEnumerable._hasOuters)
                            {
                                _nextOuter
                                    = _groupJoinAsyncEnumerable._outerShaper
                                        .Shape(_groupJoinAsyncEnumerable._queryContext, _sourceEnumerator.Current);

                                if (!Equals(outer, _nextOuter))
                                {
                                    break;
                                }

                                _nextOuter = default(TOuter);
                            }

                            inner
                                = _groupJoinAsyncEnumerable._innerShaper
                                    .Shape(_groupJoinAsyncEnumerable._queryContext, _sourceEnumerator.Current);

                            if (inner == null)
                            {
                                break;
                            }

                            var innerKey = _groupJoinAsyncEnumerable._innerKeySelector(inner);

                            if (!_comparer.Equals(currentGroupKey, innerKey))
                            {
                                break;
                            }

                            if (_innerGroupJoinIncludeContext != null)
                            {
                                await _innerGroupJoinIncludeContext.IncludeAsync(inner, cancellationToken);
                            }

                            inners.Add(inner);
                        }

                        Current
                            = _groupJoinAsyncEnumerable._resultSelector(
                                outer, AsyncLinqOperatorProvider.ToAsyncEnumerable(inners));

                        return true;
                    }

                    return false;
                }

                public TResult Current { get; private set; }

                public void Dispose()
                {
                    _sourceEnumerator?.Dispose();
                    _innerGroupJoinIncludeContext?.Dispose();
                    _outerGroupJoinIncludeContext?.Dispose();
                }
            }
        }

        /// <summary>
        ///     The include method.
        /// </summary>
        public virtual MethodInfo IncludeMethod => _includeMethodInfo;

        private static readonly MethodInfo _includeMethodInfo
            = typeof(AsyncQueryMethodProvider).GetTypeInfo()
                .GetDeclaredMethod(nameof(_Include));

        [UsedImplicitly]
        private static IAsyncEnumerable<T> _Include<T>(
            RelationalQueryContext queryContext,
            IAsyncEnumerable<T> innerResults,
            Func<T, object> entityAccessor,
            IReadOnlyList<INavigation> navigationPath,
            IReadOnlyList<Func<QueryContext, IAsyncRelatedEntitiesLoader>> relatedEntitiesLoaderFactories,
            bool querySourceRequiresTracking)
        {
            queryContext.BeginIncludeScope();

            var relatedEntitiesLoaders
                = relatedEntitiesLoaderFactories.Select(f => f(queryContext))
                    .ToArray();

            return new IncludeAsyncEnumerable<T>(
                queryContext,
                innerResults,
                entityAccessor,
                navigationPath,
                relatedEntitiesLoaders,
                querySourceRequiresTracking);
        }

        private sealed class IncludeAsyncEnumerable<T> : IAsyncEnumerable<T>
        {
            private readonly RelationalQueryContext _queryContext;
            private readonly IAsyncEnumerable<T> _innerResults;
            private readonly Func<T, object> _entityAccessor;
            private readonly IReadOnlyList<INavigation> _navigationPath;
            private readonly IAsyncRelatedEntitiesLoader[] _relatedEntitiesLoaders;
            private readonly bool _querySourceRequiresTracking;

            public IncludeAsyncEnumerable(
                RelationalQueryContext queryContext,
                IAsyncEnumerable<T> innerResults,
                Func<T, object> entityAccessor,
                IReadOnlyList<INavigation> navigationPath,
                IAsyncRelatedEntitiesLoader[] relatedEntitiesLoaders,
                bool querySourceRequiresTracking)
            {
                _queryContext = queryContext;
                _innerResults = innerResults;
                _entityAccessor = entityAccessor;
                _navigationPath = navigationPath;
                _relatedEntitiesLoaders = relatedEntitiesLoaders;
                _querySourceRequiresTracking = querySourceRequiresTracking;
            }

            public IAsyncEnumerator<T> GetEnumerator()
                => new IncludeAsyncEnumerator<T>(
                    _queryContext,
                    _innerResults.GetEnumerator(),
                    _entityAccessor,
                    _navigationPath,
                    _relatedEntitiesLoaders,
                    _querySourceRequiresTracking);

            private class IncludeAsyncEnumerator<T1> : IAsyncEnumerator<T>
            {
                private readonly RelationalQueryContext _queryContext;
                private readonly IAsyncEnumerator<T> _innerResults;
                private readonly Func<T, object> _entityAccessor;
                private readonly IReadOnlyList<INavigation> _navigationPath;
                private readonly IAsyncRelatedEntitiesLoader[] _relatedEntitiesLoaders;
                private readonly bool _querySourceRequiresTracking;

                public IncludeAsyncEnumerator(
                    RelationalQueryContext queryContext,
                    IAsyncEnumerator<T> innerResults,
                    Func<T, object> entityAccessor,
                    IReadOnlyList<INavigation> navigationPath,
                    IAsyncRelatedEntitiesLoader[] relatedEntitiesLoaders,
                    bool querySourceRequiresTracking)
                {
                    _queryContext = queryContext;
                    _innerResults = innerResults;
                    _entityAccessor = entityAccessor;
                    _navigationPath = navigationPath;
                    _relatedEntitiesLoaders = relatedEntitiesLoaders;
                    _querySourceRequiresTracking = querySourceRequiresTracking;
                }

                public async Task<bool> MoveNext(CancellationToken cancellationToken)
                {
                    if (await _innerResults.MoveNext(cancellationToken))
                    {
                        Current = _innerResults.Current;

                        await _queryContext.QueryBuffer
                            .IncludeAsync(
                                _queryContext,
                                _entityAccessor == null
                                    ? Current
                                    : _entityAccessor(Current), // TODO: Compile time?
                                _navigationPath,
                                _relatedEntitiesLoaders,
                                _querySourceRequiresTracking,
                                cancellationToken);

                        return true;
                    }

                    return false;
                }

                public T Current { get; private set; }

                public void Dispose()
                {
                    _innerResults.Dispose();

                    foreach (var relatedEntitiesLoader in _relatedEntitiesLoaders)
                    {
                        relatedEntitiesLoader.Dispose();
                    }

                    _queryContext.EndIncludeScope();
                }
            }
        }

        /// <summary>
        ///     Type of the related entities loader.
        /// </summary>
        public virtual Type RelatedEntitiesLoaderType => typeof(IAsyncRelatedEntitiesLoader);

        /// <summary>
        ///     The create reference related entities loader method.
        /// </summary>
        public virtual MethodInfo CreateReferenceRelatedEntitiesLoaderMethod
            => _createReferenceRelatedEntitiesLoaderMethod;

        private static readonly MethodInfo _createReferenceRelatedEntitiesLoaderMethod
            = typeof(AsyncQueryMethodProvider).GetTypeInfo()
                .GetDeclaredMethod(nameof(_CreateReferenceRelatedEntitiesLoader));

        [UsedImplicitly]
        private static IAsyncRelatedEntitiesLoader _CreateReferenceRelatedEntitiesLoader(
            int valueBufferOffset,
            int queryIndex,
            Func<ValueBuffer, object> materializer)
            => new ReferenceRelatedEntitiesLoader(valueBufferOffset, queryIndex, materializer);

        private sealed class ReferenceRelatedEntitiesLoader : IAsyncRelatedEntitiesLoader
        {
            private readonly int _valueBufferOffset;
            private readonly int _queryIndex;
            private readonly Func<ValueBuffer, object> _materializer;

            public ReferenceRelatedEntitiesLoader(
                int valueBufferOffset,
                int queryIndex,
                Func<ValueBuffer, object> materializer)
            {
                _valueBufferOffset = valueBufferOffset;
                _queryIndex = queryIndex;
                _materializer = materializer;
            }

            public IAsyncEnumerable<EntityLoadInfo> Load(QueryContext queryContext, IIncludeKeyComparer keyComparer)
            {
                var valueBuffer
                    = ((RelationalQueryContext)queryContext)
                        .GetIncludeValueBuffer(_queryIndex).WithOffset(_valueBufferOffset);

                return new AsyncEnumerableAdapter<EntityLoadInfo>(
                    new EntityLoadInfo(valueBuffer, _materializer));
            }

            private sealed class AsyncEnumerableAdapter<T> : IAsyncEnumerable<T>
            {
                private readonly T _value;

                public AsyncEnumerableAdapter(T value)
                {
                    _value = value;
                }

                public IAsyncEnumerator<T> GetEnumerator() => new AsyncEnumeratorAdapter(_value);

                private sealed class AsyncEnumeratorAdapter : IAsyncEnumerator<T>
                {
                    private readonly T _value;
                    private bool _hasNext = true;

                    public AsyncEnumeratorAdapter(T value)
                    {
                        _value = value;
                    }

                    public Task<bool> MoveNext(CancellationToken cancellationToken)
                    {
                        cancellationToken.ThrowIfCancellationRequested();

                        var hasNext = _hasNext;

                        if (hasNext)
                        {
                            _hasNext = false;
                        }

                        return Task.FromResult(hasNext);
                    }

                    public T Current => !_hasNext ? _value : default(T);

                    public void Dispose()
                    {
                    }
                }
            }

            public void Dispose()
            {
                // no-op
            }
        }

        /// <summary>
        ///     The create collection related entities loader method.
        /// </summary>
        public virtual MethodInfo CreateCollectionRelatedEntitiesLoaderMethod
            => _createCollectionRelatedEntitiesLoaderMethod;

        private static readonly MethodInfo _createCollectionRelatedEntitiesLoaderMethod
            = typeof(AsyncQueryMethodProvider).GetTypeInfo()
                .GetDeclaredMethod(nameof(_CreateCollectionRelatedEntitiesLoader));

        [UsedImplicitly]
        private static IAsyncRelatedEntitiesLoader _CreateCollectionRelatedEntitiesLoader(
            QueryContext queryContext,
            ShaperCommandContext shaperCommandContext,
            int queryIndex,
            Func<ValueBuffer, object> materializer)
            => new CollectionRelatedEntitiesLoader(
                queryContext, shaperCommandContext, queryIndex, materializer);

        private class CollectionRelatedEntitiesLoader : IAsyncRelatedEntitiesLoader
        {
            private readonly AsyncIncludeCollectionIterator _includeCollectionIterator;
            private readonly Func<ValueBuffer, object> _materializer;

            public CollectionRelatedEntitiesLoader(
                QueryContext queryContext,
                ShaperCommandContext shaperCommandContext,
                int queryIndex,
                Func<ValueBuffer, object> materializer)
            {
                _includeCollectionIterator
                    = new AsyncIncludeCollectionIterator(
                        _Query(queryContext, shaperCommandContext, queryIndex)
                            .GetEnumerator());

                _materializer = materializer;
            }

            public IAsyncEnumerable<EntityLoadInfo> Load(QueryContext queryContext, IIncludeKeyComparer keyComparer)
            {
                return
                    AsyncLinqOperatorProvider
                        ._Select(
                            _includeCollectionIterator.GetRelatedValues(keyComparer),
                            vr => new EntityLoadInfo(vr, _materializer));
            }

            public void Dispose() => _includeCollectionIterator?.Dispose();
        }

        /// <summary>
        ///     This API supports the Entity Framework Core infrastructure and is not intended to be used 
        ///     directly from your code. This API may change or be removed in future releases.
        /// </summary>
        public virtual MethodInfo InjectParametersMethod => _injectParametersMethodInfo;

        private static readonly MethodInfo _injectParametersMethodInfo
            = typeof(AsyncQueryMethodProvider)
                .GetTypeInfo().GetDeclaredMethod(nameof(_InjectParameters));

        [UsedImplicitly]
        // ReSharper disable once InconsistentNaming
        private static IAsyncEnumerable<TElement> _InjectParameters<TElement>(
            QueryContext queryContext,
            IAsyncEnumerable<TElement> source,
            string[] parameterNames,
            object[] parameterValues)
            => new ParameterInjector<TElement>(queryContext, source, parameterNames, parameterValues);

        private sealed class ParameterInjector<TElement> : IAsyncEnumerable<TElement>
        {
            private readonly QueryContext _queryContext;
            private readonly IAsyncEnumerable<TElement> _innerEnumerable;
            private readonly string[] _parameterNames;
            private readonly object[] _parameterValues;

            public ParameterInjector(
                QueryContext queryContext,
                IAsyncEnumerable<TElement> innerEnumerable,
                string[] parameterNames,
                object[] parameterValues)
            {
                _queryContext = queryContext;
                _innerEnumerable = innerEnumerable;
                _parameterNames = parameterNames;
                _parameterValues = parameterValues;
            }

            IAsyncEnumerator<TElement> IAsyncEnumerable<TElement>.GetEnumerator() => new InjectParametersEnumerator(this);

            private sealed class InjectParametersEnumerator : IAsyncEnumerator<TElement>
            {
                private readonly ParameterInjector<TElement> _parameterInjector;
                private readonly IAsyncEnumerator<TElement> _innerEnumerator;
                private bool _disposed;

                public InjectParametersEnumerator(ParameterInjector<TElement> parameterInjector)
                {
                    _parameterInjector = parameterInjector;

                    for (var i = 0; i < _parameterInjector._parameterNames.Length; i++)
                    {
                        _parameterInjector._queryContext.AddParameter(
                            _parameterInjector._parameterNames[i],
                            _parameterInjector._parameterValues[i]);
                    }

                    _innerEnumerator = _parameterInjector._innerEnumerable.GetEnumerator();
                }

                public TElement Current => _innerEnumerator.Current;

                public async Task<bool> MoveNext(CancellationToken cancellationToken)
                    => await _innerEnumerator.MoveNext(cancellationToken);

                public void Dispose()
                {
                    if (!_disposed)
                    {
                        _innerEnumerator.Dispose();

                        foreach (var parameterName in _parameterInjector._parameterNames)
                        {
                            _parameterInjector._queryContext.RemoveParameter(parameterName);
                        }

                        _disposed = true;
                    }
                }
            }
        }
    }
}<|MERGE_RESOLUTION|>--- conflicted
+++ resolved
@@ -403,15 +403,10 @@
 
                     if (_sourceEnumerator == null)
                     {
-<<<<<<< HEAD
-                        _outerGroupJoinIncludeContext = _groupJoinAsyncEnumerable._outerGroupJoinInclude?.Initialize(_groupJoinAsyncEnumerable._queryContext);
-                        _innerGroupJoinIncludeContext = _groupJoinAsyncEnumerable._innerGroupJoinInclude?.Initialize(_groupJoinAsyncEnumerable._queryContext);
+                        _outerGroupJoinIncludeContext = _groupJoinAsyncEnumerable._outerGroupJoinInclude?.CreateIncludeContext(_groupJoinAsyncEnumerable._queryContext);
+                        _innerGroupJoinIncludeContext = _groupJoinAsyncEnumerable._innerGroupJoinInclude?.CreateIncludeContext(_groupJoinAsyncEnumerable._queryContext);
                         _outerEntityAccessor = _groupJoinAsyncEnumerable._outerGroupJoinInclude?.EntityAccessor as Func<TOuter, object>;
                         _innerEntityAccessor = _groupJoinAsyncEnumerable._innerGroupJoinInclude?.EntityAccessor as Func<TInner, object>;
-=======
-                        outerGroupJoinIncludeContext = _groupJoinAsyncEnumerable._outerGroupJoinInclude?.CreateIncludeContext(_groupJoinAsyncEnumerable._queryContext);
-                        innerGroupJoinIncludeContext = _groupJoinAsyncEnumerable._innerGroupJoinInclude?.CreateIncludeContext(_groupJoinAsyncEnumerable._queryContext);
->>>>>>> fa0b7ec8
                         _sourceEnumerator = _groupJoinAsyncEnumerable._source.GetEnumerator();
                         _hasNext = await _sourceEnumerator.MoveNext(cancellationToken);
                         _nextOuter = default(TOuter);
