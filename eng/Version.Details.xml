<?xml version="1.0" encoding="utf-8"?>
<Dependencies>
  <ProductDependencies>
<<<<<<< HEAD
    <Dependency Name="Microsoft.CSharp" Version="4.6.0-preview3.19121.13">
      <Uri>https://github.com/dotnet/corefx</Uri>
      <Sha>fc4468357a6d44ca36f2c9fd94ab541cfa529cf9</Sha>
    </Dependency>
    <Dependency Name="Microsoft.Extensions.Caching.Memory" Version="3.0.0-preview3.19122.12">
      <Uri>https://github.com/aspnet/Extensions</Uri>
      <Sha>6a69c6dfb9a23c11b8600dfaab2bcbf58b8478e0</Sha>
    </Dependency>
    <Dependency Name="Microsoft.Extensions.Configuration.Abstractions" Version="3.0.0-preview3.19122.12">
      <Uri>https://github.com/aspnet/Extensions</Uri>
      <Sha>6a69c6dfb9a23c11b8600dfaab2bcbf58b8478e0</Sha>
    </Dependency>
    <Dependency Name="Microsoft.Extensions.Configuration.EnvironmentVariables" Version="3.0.0-preview3.19122.12">
      <Uri>https://github.com/aspnet/Extensions</Uri>
      <Sha>6a69c6dfb9a23c11b8600dfaab2bcbf58b8478e0</Sha>
    </Dependency>
    <Dependency Name="Microsoft.Extensions.Configuration.Json" Version="3.0.0-preview3.19122.12">
      <Uri>https://github.com/aspnet/Extensions</Uri>
      <Sha>6a69c6dfb9a23c11b8600dfaab2bcbf58b8478e0</Sha>
    </Dependency>
    <Dependency Name="Microsoft.Extensions.Configuration" Version="3.0.0-preview3.19122.12">
      <Uri>https://github.com/aspnet/Extensions</Uri>
      <Sha>6a69c6dfb9a23c11b8600dfaab2bcbf58b8478e0</Sha>
    </Dependency>
    <Dependency Name="Microsoft.Extensions.DependencyInjection" Version="3.0.0-preview3.19122.12">
      <Uri>https://github.com/aspnet/Extensions</Uri>
      <Sha>6a69c6dfb9a23c11b8600dfaab2bcbf58b8478e0</Sha>
    </Dependency>
    <Dependency Name="Microsoft.Extensions.DependencyModel" Version="3.0.0-preview3-27422-3">
      <Uri>https://github.com/dotnet/core-setup</Uri>
      <Sha>347132079485eaccaed3def2ba15d31469d8b5a3</Sha>
    </Dependency>
    <Dependency Name="Microsoft.Extensions.HostFactoryResolver.Sources" Version="3.0.0-preview3.19122.12">
      <Uri>https://github.com/aspnet/Extensions</Uri>
      <Sha>6a69c6dfb9a23c11b8600dfaab2bcbf58b8478e0</Sha>
    </Dependency>
    <Dependency Name="Microsoft.Extensions.Logging" Version="3.0.0-preview3.19122.12">
      <Uri>https://github.com/aspnet/Extensions</Uri>
      <Sha>6a69c6dfb9a23c11b8600dfaab2bcbf58b8478e0</Sha>
    </Dependency>
    <Dependency Name="Microsoft.NETCore.Platforms" Version="3.0.0-preview3.19121.13">
      <Uri>https://github.com/dotnet/corefx</Uri>
      <Sha>fc4468357a6d44ca36f2c9fd94ab541cfa529cf9</Sha>
    </Dependency>
    <Dependency Name="System.Collections.Immutable" Version="1.6.0-preview3.19121.13">
      <Uri>https://github.com/dotnet/corefx</Uri>
      <Sha>fc4468357a6d44ca36f2c9fd94ab541cfa529cf9</Sha>
    </Dependency>
    <Dependency Name="System.ComponentModel.Annotations" Version="4.6.0-preview3.19121.13">
      <Uri>https://github.com/dotnet/corefx</Uri>
      <Sha>fc4468357a6d44ca36f2c9fd94ab541cfa529cf9</Sha>
    </Dependency>
    <Dependency Name="System.Data.SqlClient" Version="4.7.0-preview3.19121.13">
      <Uri>https://github.com/dotnet/corefx</Uri>
      <Sha>fc4468357a6d44ca36f2c9fd94ab541cfa529cf9</Sha>
    </Dependency>
    <Dependency Name="System.Diagnostics.DiagnosticSource" Version="4.6.0-preview3.19121.13">
      <Uri>https://github.com/dotnet/corefx</Uri>
      <Sha>fc4468357a6d44ca36f2c9fd94ab541cfa529cf9</Sha>
=======
    <Dependency Name="Microsoft.CSharp" Version="4.6.0-preview4.19123.2">
      <Uri>https://github.com/dotnet/corefx</Uri>
      <Sha>327def063eb5eddb723edcee84815d9495b4021c</Sha>
    </Dependency>
    <Dependency Name="Microsoft.Extensions.Caching.Memory" Version="3.0.0-preview4.19122.13">
      <Uri>https://github.com/aspnet/Extensions</Uri>
      <Sha>f263e24ff720381ba0c17f10ce0b4d1725e1c062</Sha>
    </Dependency>
    <Dependency Name="Microsoft.Extensions.Configuration.Abstractions" Version="3.0.0-preview4.19122.13">
      <Uri>https://github.com/aspnet/Extensions</Uri>
      <Sha>f263e24ff720381ba0c17f10ce0b4d1725e1c062</Sha>
    </Dependency>
    <Dependency Name="Microsoft.Extensions.Configuration.EnvironmentVariables" Version="3.0.0-preview4.19122.13">
      <Uri>https://github.com/aspnet/Extensions</Uri>
      <Sha>f263e24ff720381ba0c17f10ce0b4d1725e1c062</Sha>
    </Dependency>
    <Dependency Name="Microsoft.Extensions.Configuration.Json" Version="3.0.0-preview4.19122.13">
      <Uri>https://github.com/aspnet/Extensions</Uri>
      <Sha>f263e24ff720381ba0c17f10ce0b4d1725e1c062</Sha>
    </Dependency>
    <Dependency Name="Microsoft.Extensions.Configuration" Version="3.0.0-preview4.19122.13">
      <Uri>https://github.com/aspnet/Extensions</Uri>
      <Sha>f263e24ff720381ba0c17f10ce0b4d1725e1c062</Sha>
    </Dependency>
    <Dependency Name="Microsoft.Extensions.DependencyInjection" Version="3.0.0-preview4.19122.13">
      <Uri>https://github.com/aspnet/Extensions</Uri>
      <Sha>f263e24ff720381ba0c17f10ce0b4d1725e1c062</Sha>
    </Dependency>
    <Dependency Name="Microsoft.Extensions.DependencyModel" Version="3.0.0-preview4-27422-5">
      <Uri>https://github.com/dotnet/core-setup</Uri>
      <Sha>b344ca9aafbc18e3a75cd5237ff9c1b30aa15987</Sha>
    </Dependency>
    <Dependency Name="Microsoft.Extensions.HostFactoryResolver.Sources" Version="3.0.0-preview4.19122.13">
      <Uri>https://github.com/aspnet/Extensions</Uri>
      <Sha>f263e24ff720381ba0c17f10ce0b4d1725e1c062</Sha>
    </Dependency>
    <Dependency Name="Microsoft.Extensions.Logging" Version="3.0.0-preview4.19122.13">
      <Uri>https://github.com/aspnet/Extensions</Uri>
      <Sha>f263e24ff720381ba0c17f10ce0b4d1725e1c062</Sha>
    </Dependency>
    <Dependency Name="Microsoft.NETCore.Platforms" Version="3.0.0-preview4.19123.2">
      <Uri>https://github.com/dotnet/corefx</Uri>
      <Sha>327def063eb5eddb723edcee84815d9495b4021c</Sha>
    </Dependency>
    <Dependency Name="System.Collections.Immutable" Version="1.6.0-preview4.19123.2">
      <Uri>https://github.com/dotnet/corefx</Uri>
      <Sha>327def063eb5eddb723edcee84815d9495b4021c</Sha>
    </Dependency>
    <Dependency Name="System.ComponentModel.Annotations" Version="4.6.0-preview4.19123.2">
      <Uri>https://github.com/dotnet/corefx</Uri>
      <Sha>327def063eb5eddb723edcee84815d9495b4021c</Sha>
    </Dependency>
    <Dependency Name="System.Data.SqlClient" Version="4.7.0-preview4.19123.2">
      <Uri>https://github.com/dotnet/corefx</Uri>
      <Sha>327def063eb5eddb723edcee84815d9495b4021c</Sha>
    </Dependency>
    <Dependency Name="System.Diagnostics.DiagnosticSource" Version="4.6.0-preview4.19123.2">
      <Uri>https://github.com/dotnet/corefx</Uri>
      <Sha>327def063eb5eddb723edcee84815d9495b4021c</Sha>
>>>>>>> 71647c22
    </Dependency>
  </ProductDependencies>
  <ToolsetDependencies>
    <Dependency Name="Microsoft.DotNet.Arcade.Sdk" Version="1.0.0-beta.19122.3">
      <Uri>https://github.com/dotnet/arcade</Uri>
      <Sha>78ccbeb1c8de779a6650257b408f5b3b4de16a0f</Sha>
    </Dependency>
<<<<<<< HEAD
    <Dependency Name="Microsoft.NETCore.App" Version="3.0.0-preview3-27422-3">
      <Uri>https://github.com/dotnet/core-setup</Uri>
      <Sha>347132079485eaccaed3def2ba15d31469d8b5a3</Sha>
=======
    <Dependency Name="Microsoft.NETCore.App" Version="3.0.0-preview4-27422-5">
      <Uri>https://github.com/dotnet/core-setup</Uri>
      <Sha>b344ca9aafbc18e3a75cd5237ff9c1b30aa15987</Sha>
>>>>>>> 71647c22
    </Dependency>
  </ToolsetDependencies>
</Dependencies><|MERGE_RESOLUTION|>--- conflicted
+++ resolved
@@ -1,67 +1,6 @@
 <?xml version="1.0" encoding="utf-8"?>
 <Dependencies>
   <ProductDependencies>
-<<<<<<< HEAD
-    <Dependency Name="Microsoft.CSharp" Version="4.6.0-preview3.19121.13">
-      <Uri>https://github.com/dotnet/corefx</Uri>
-      <Sha>fc4468357a6d44ca36f2c9fd94ab541cfa529cf9</Sha>
-    </Dependency>
-    <Dependency Name="Microsoft.Extensions.Caching.Memory" Version="3.0.0-preview3.19122.12">
-      <Uri>https://github.com/aspnet/Extensions</Uri>
-      <Sha>6a69c6dfb9a23c11b8600dfaab2bcbf58b8478e0</Sha>
-    </Dependency>
-    <Dependency Name="Microsoft.Extensions.Configuration.Abstractions" Version="3.0.0-preview3.19122.12">
-      <Uri>https://github.com/aspnet/Extensions</Uri>
-      <Sha>6a69c6dfb9a23c11b8600dfaab2bcbf58b8478e0</Sha>
-    </Dependency>
-    <Dependency Name="Microsoft.Extensions.Configuration.EnvironmentVariables" Version="3.0.0-preview3.19122.12">
-      <Uri>https://github.com/aspnet/Extensions</Uri>
-      <Sha>6a69c6dfb9a23c11b8600dfaab2bcbf58b8478e0</Sha>
-    </Dependency>
-    <Dependency Name="Microsoft.Extensions.Configuration.Json" Version="3.0.0-preview3.19122.12">
-      <Uri>https://github.com/aspnet/Extensions</Uri>
-      <Sha>6a69c6dfb9a23c11b8600dfaab2bcbf58b8478e0</Sha>
-    </Dependency>
-    <Dependency Name="Microsoft.Extensions.Configuration" Version="3.0.0-preview3.19122.12">
-      <Uri>https://github.com/aspnet/Extensions</Uri>
-      <Sha>6a69c6dfb9a23c11b8600dfaab2bcbf58b8478e0</Sha>
-    </Dependency>
-    <Dependency Name="Microsoft.Extensions.DependencyInjection" Version="3.0.0-preview3.19122.12">
-      <Uri>https://github.com/aspnet/Extensions</Uri>
-      <Sha>6a69c6dfb9a23c11b8600dfaab2bcbf58b8478e0</Sha>
-    </Dependency>
-    <Dependency Name="Microsoft.Extensions.DependencyModel" Version="3.0.0-preview3-27422-3">
-      <Uri>https://github.com/dotnet/core-setup</Uri>
-      <Sha>347132079485eaccaed3def2ba15d31469d8b5a3</Sha>
-    </Dependency>
-    <Dependency Name="Microsoft.Extensions.HostFactoryResolver.Sources" Version="3.0.0-preview3.19122.12">
-      <Uri>https://github.com/aspnet/Extensions</Uri>
-      <Sha>6a69c6dfb9a23c11b8600dfaab2bcbf58b8478e0</Sha>
-    </Dependency>
-    <Dependency Name="Microsoft.Extensions.Logging" Version="3.0.0-preview3.19122.12">
-      <Uri>https://github.com/aspnet/Extensions</Uri>
-      <Sha>6a69c6dfb9a23c11b8600dfaab2bcbf58b8478e0</Sha>
-    </Dependency>
-    <Dependency Name="Microsoft.NETCore.Platforms" Version="3.0.0-preview3.19121.13">
-      <Uri>https://github.com/dotnet/corefx</Uri>
-      <Sha>fc4468357a6d44ca36f2c9fd94ab541cfa529cf9</Sha>
-    </Dependency>
-    <Dependency Name="System.Collections.Immutable" Version="1.6.0-preview3.19121.13">
-      <Uri>https://github.com/dotnet/corefx</Uri>
-      <Sha>fc4468357a6d44ca36f2c9fd94ab541cfa529cf9</Sha>
-    </Dependency>
-    <Dependency Name="System.ComponentModel.Annotations" Version="4.6.0-preview3.19121.13">
-      <Uri>https://github.com/dotnet/corefx</Uri>
-      <Sha>fc4468357a6d44ca36f2c9fd94ab541cfa529cf9</Sha>
-    </Dependency>
-    <Dependency Name="System.Data.SqlClient" Version="4.7.0-preview3.19121.13">
-      <Uri>https://github.com/dotnet/corefx</Uri>
-      <Sha>fc4468357a6d44ca36f2c9fd94ab541cfa529cf9</Sha>
-    </Dependency>
-    <Dependency Name="System.Diagnostics.DiagnosticSource" Version="4.6.0-preview3.19121.13">
-      <Uri>https://github.com/dotnet/corefx</Uri>
-      <Sha>fc4468357a6d44ca36f2c9fd94ab541cfa529cf9</Sha>
-=======
     <Dependency Name="Microsoft.CSharp" Version="4.6.0-preview4.19123.2">
       <Uri>https://github.com/dotnet/corefx</Uri>
       <Sha>327def063eb5eddb723edcee84815d9495b4021c</Sha>
@@ -121,7 +60,6 @@
     <Dependency Name="System.Diagnostics.DiagnosticSource" Version="4.6.0-preview4.19123.2">
       <Uri>https://github.com/dotnet/corefx</Uri>
       <Sha>327def063eb5eddb723edcee84815d9495b4021c</Sha>
->>>>>>> 71647c22
     </Dependency>
   </ProductDependencies>
   <ToolsetDependencies>
@@ -129,15 +67,9 @@
       <Uri>https://github.com/dotnet/arcade</Uri>
       <Sha>78ccbeb1c8de779a6650257b408f5b3b4de16a0f</Sha>
     </Dependency>
-<<<<<<< HEAD
-    <Dependency Name="Microsoft.NETCore.App" Version="3.0.0-preview3-27422-3">
-      <Uri>https://github.com/dotnet/core-setup</Uri>
-      <Sha>347132079485eaccaed3def2ba15d31469d8b5a3</Sha>
-=======
     <Dependency Name="Microsoft.NETCore.App" Version="3.0.0-preview4-27422-5">
       <Uri>https://github.com/dotnet/core-setup</Uri>
       <Sha>b344ca9aafbc18e3a75cd5237ff9c1b30aa15987</Sha>
->>>>>>> 71647c22
     </Dependency>
   </ToolsetDependencies>
 </Dependencies>